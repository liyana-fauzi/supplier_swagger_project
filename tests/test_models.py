"""
Test cases for Supplier Model

"""
import logging
import unittest
import os
from service.models import Supplier, Products, DataValidationError, db
from service import app
from tests.factories import SupplierFactory, ProductFactory

DATABASE_URI = os.getenv(
    "DATABASE_URI", "postgres://postgres:postgres@localhost:5432/postgres"
)

######################################################################
#  S U P P L I E R S   M O D E L   T E S T   C A S E S
######################################################################
class TestSupplier(unittest.TestCase):
    """ Test Cases for Supplier Model """

    @classmethod
    def setUpClass(cls):
        """ This runs once before the entire test suite """
        app.config['TESTING'] = True
        app.config['DEBUG'] = False
        app.config["SQLALCHEMY_DATABASE_URI"] = DATABASE_URI
        app.logger.setLevel(logging.CRITICAL)
        Supplier.init_db(app)

    @classmethod
    def tearDownClass(cls):
        """ This runs once after the entire test suite """
        pass

    def setUp(self):
        """ This runs before each test """
        db.drop_all()  # clean up the last tests
        db.create_all()  # make our sqlalchemy tables

    def tearDown(self):
        """ This runs after each test """
        db.session.remove()
        db.drop_all()

######################################################################
#  H E L P E R   M E T H O D S
######################################################################

    def _create_supplier(self, products=[]):
        """ Creates a supplier from a Factory """
        fake_supplier = SupplierFactory()
        supplier = Supplier(
            name=fake_supplier.name, 
            category = fake_supplier.category,
            address = fake_supplier.address,
            email=fake_supplier.email, 
            phone_number=fake_supplier.phone_number, 
            products = products
        )
        self.assertTrue(supplier != None)
        self.assertEqual(supplier.id, None)
        return supplier

    def _create_product(self):
        """ Creates fake product from factory """
        fake_product = ProductFactory()
        product = Products(
            name=fake_product.name,
            desc=fake_product.desc,
            wholesale_price=fake_product.wholesale_price,
            quantity=fake_product.quantity
        )
        self.assertTrue(product != None)
        self.assertEqual(product.id, None)
        return product

######################################################################
#  P L A C E   T E S T   C A S E S   H E R E 
######################################################################

    def test_create_a_supplier(self):
        """ Create a Supplier and assert that it exists """
        fake_supplier = SupplierFactory()
        supplier = Supplier(
            name=fake_supplier.name, 
            category = fake_supplier.category,
            address = fake_supplier.address,
            email=fake_supplier.email, 
            phone_number=fake_supplier.phone_number, 
            
        )
        self.assertTrue(supplier != None)
        self.assertEqual(supplier.id, None)
        self.assertEqual(supplier.name, fake_supplier.name)
        self.assertEqual(supplier.address, fake_supplier.address)
        self.assertEqual(supplier.email, fake_supplier.email)
        self.assertEqual(supplier.phone_number, fake_supplier.phone_number)
        

    def test_add_a_supplier(self):
        """ Create a Supplier and add it to the database """
        suppliers = Supplier.all()
        self.assertEqual(suppliers, [])
        supplier = self._create_supplier()
        supplier.create()
        # Assert that it was assigned an id and shows up in the database
        self.assertEqual(supplier.id, 1)
        suppliers = Supplier.all()
        self.assertEqual(len(suppliers), 1)

    def test_add_supplier_product(self):
        """ Create a Supplier with a product and add it to the database """
        suppliers = Supplier.all()
        self.assertEqual(suppliers, [])
        supplier = self._create_supplier()
        product = self._create_product()
        supplier.products.append(product)
        supplier.create()
        # Assert that it was assigned an id and shows up in the database
        self.assertEqual(supplier.id, 1)
        suppliers = Supplier.all()
        self.assertEqual(len(suppliers), 1)

        new_supplier = Supplier.find(supplier.id)
        self.assertEqual(supplier.products[0].name, product.name)

        product2 = self._create_product()
        supplier.products.append(product2)
        supplier.save()

        new_supplier = Supplier.find(supplier.id)
        self.assertEqual(len(supplier.products), 2)
        self.assertEqual(supplier.products[1].name, product2.name)
    

    def test_update_a_supplier(self):
        """ Update a Supplier """
        supplier = SupplierFactory()
        logging.debug(supplier)
        supplier.create()
        logging.debug(supplier)
        self.assertEqual(supplier.id, 1)
        # Change it an save it
        supplier.category = "suppliers"
        original_id = supplier.id
        supplier.save()
        self.assertEqual(supplier.id, original_id)
        self.assertEqual(supplier.category, "suppliers")
        # Fetch it back and make sure the id hasn't changed
        # but the data did change
        suppliers = Supplier.all()
        self.assertEqual(len(suppliers), 1)
        self.assertEqual(suppliers[0].id, 1)
        self.assertEqual(suppliers[0].category, "suppliers")

    def test_delete_a_supplier(self):
        """ Delete a Supplier """
        supplier = SupplierFactory()
        supplier.create()
        self.assertEqual(len(Supplier.all()), 1)
        # delete the supplier and make sure it isn't in the database
        supplier.delete()
<<<<<<< HEAD
        self.assertEqual(len(Supplier.all()), 0)
=======
        self.assertEqual(len(Suppliers.all()), 0)

    def test_find_or_404(self):
        """ Find or throw 404 error """
        supplier = self._create_supplier()
        supplier.create()
        # Assert that it was assigned an id and shows up in the database
        self.assertEqual(supplier.id, 1)

        # Fetch it back
        supplier = Suppliers.find_or_404(supplier.id)
        self.assertEqual(supplier.id, 1)


    def test_update_supplier_product(self):
        """ Update an suppliers product """
        suppliers = Suppliers.all()
        self.assertEqual(suppliers, [])

        product = self._create_product()
        supplier = self._create_supplier(products=[product])
        supplier.create()
        # Assert that it was assigned an id and shows up in the database
        self.assertEqual(supplier.id, 1)
        suppliers = Suppliers.all()
        self.assertEqual(len(suppliers), 1)

        # Fetch it back
        supplier = Suppliers.find(supplier.id)
        old_product = supplier.products[0]
        self.assertEqual(old_product.desc, product.desc)

        old_product.desc = "XX"
        supplier.save()

        # Fetch it back again
        supplier = Suppliers.find(supplier.id)
        product = supplier.products[0]
        self.assertEqual(product.desc, "XX")

    
>>>>>>> 448218ce
<|MERGE_RESOLUTION|>--- conflicted
+++ resolved
@@ -161,10 +161,7 @@
         self.assertEqual(len(Supplier.all()), 1)
         # delete the supplier and make sure it isn't in the database
         supplier.delete()
-<<<<<<< HEAD
         self.assertEqual(len(Supplier.all()), 0)
-=======
-        self.assertEqual(len(Suppliers.all()), 0)
 
     def test_find_or_404(self):
         """ Find or throw 404 error """
@@ -174,13 +171,13 @@
         self.assertEqual(supplier.id, 1)
 
         # Fetch it back
-        supplier = Suppliers.find_or_404(supplier.id)
+        supplier = Supplier.find_or_404(supplier.id)
         self.assertEqual(supplier.id, 1)
 
 
     def test_update_supplier_product(self):
         """ Update an suppliers product """
-        suppliers = Suppliers.all()
+        suppliers = Supplier.all()
         self.assertEqual(suppliers, [])
 
         product = self._create_product()
@@ -188,11 +185,11 @@
         supplier.create()
         # Assert that it was assigned an id and shows up in the database
         self.assertEqual(supplier.id, 1)
-        suppliers = Suppliers.all()
+        suppliers = Supplier.all()
         self.assertEqual(len(suppliers), 1)
 
         # Fetch it back
-        supplier = Suppliers.find(supplier.id)
+        supplier = Supplier.find(supplier.id)
         old_product = supplier.products[0]
         self.assertEqual(old_product.desc, product.desc)
 
@@ -200,9 +197,8 @@
         supplier.save()
 
         # Fetch it back again
-        supplier = Suppliers.find(supplier.id)
+        supplier = Supplier.find(supplier.id)
         product = supplier.products[0]
         self.assertEqual(product.desc, "XX")
 
     
->>>>>>> 448218ce
